package main

import (
	"bytes"
	"flag"
	"fmt"
	"go/ast"
	"go/parser"
	"go/printer"
	"go/token"
	"os"
	"path"
	"runtime"
	"strings"
	"strconv"
	"io/ioutil"
	"sort"
)

var (
	GOROOT string
)

var disabledPackages = map[string]bool{
	//FAIL: go/parser.TestParse4... might be a testdata issue
	"go/parser": true,
	// Watcher.Watch() failed: inotify_add_watch: no such file or directory
	"os/inotify": true,
	//FAIL: smtp.TestBasic: Expected AUTH supported
	"smtp": true,
	//FAIL: mime.TestType
	"mime": true,
	//panic: Reuse of exported var name: requests
	"expvar": true,
	//signal was SIGCHLD: child status has changed, want SIGHUP: terminal line hangup
	"os/signal": true,
	//template.TestAll: unexpected write error: open _test/test.tmpl: no such file or directory
	"template": true,
	//FAIL: syslog.TestWrite: s.Info() = '""', but wanted '"<3>syslog_test: write test\n"'
	"syslog": true,
	//panic: gob: registering duplicate types for *gob.interfaceIndirectTestT
	"gob": true,
}

type pkgDirsVisitor struct {
	pkgDirs []string
}

func (v *pkgDirsVisitor) VisitDir(pathName string, f *os.FileInfo) bool {
	if path.Base(pathName) == "_test" {
		pkgDir, _ := path.Split(pathName)
		v.pkgDirs = append(v.pkgDirs, path.Clean(pkgDir))
	}
	return true

}

func (v *pkgDirsVisitor) VisitFile(pathName string, f *os.FileInfo) {}

type packagesVisitor struct {
	packages []string
}

func (v *packagesVisitor) VisitDir(pathName string, f *os.FileInfo) bool {
	return true
}

func (v *packagesVisitor) VisitFile(pathName string, f *os.FileInfo) {
	if strings.HasSuffix(pathName, ".a") {
		v.packages = append(v.packages, pathName)
	}
}

func findPackageDirs() []string {
	srcPkg := path.Join(GOROOT, "src", "pkg")
	v := new(pkgDirsVisitor)
	path.Walk(srcPkg, v, nil)
	return v.pkgDirs
}

func findPackages(dir string) []string {
	v := new(packagesVisitor)
	path.Walk(dir, v, nil)
	return v.packages
}

func copyFile(dest, src string) os.Error {
	srcFile, err := os.Open(src, os.O_RDONLY, 0)
	if err != nil {
		return err
	}
	defer srcFile.Close()
	srcInfo, err := srcFile.Stat()
	if err != nil {
		return err
	}
	destFile, err := os.Open(dest, os.O_CREAT|os.O_WRONLY|os.O_TRUNC, 0666)
	if err != nil {
		return err
	}
	defer destFile.Close()
	buf := make([]byte, int(srcInfo.Size))
	for {
		n, err := srcFile.Read(buf)
		if err != nil {
			if err == os.EOF {
				break
			}
			return err
		}
		n2, err := destFile.Write(buf[:n])
		if err != nil {
			return err
		}
		if n != n2 {
			panic("short write")
		}
	}
	return nil
}

func packageName(pkgDir string) string {
	srcPkg := path.Join(GOROOT, "src", "pkg")
	return pkgDir[len(srcPkg)+1:]
}

func copyTestPackages(testRoot string, pkgDirs []string) os.Error {
	for _, pkgDir := range pkgDirs {
		pkgName := packageName(pkgDir)
		pkgPrefix, _ := path.Split(pkgName)
		pkgPrefix = path.Clean(pkgPrefix)
		testPkgDir := path.Join(testRoot, "pkg", runtime.GOOS+"_"+runtime.GOARCH, pkgPrefix)
		err := os.MkdirAll(testPkgDir, 0764)
		if err != nil {
			return err
		}
		for _, pkg := range findPackages(path.Join(pkgDir, "_test")) {
			newPkg := path.Join(testPkgDir, path.Base(pkg))
			err = copyFile(newPkg, pkg)
			if err != nil {
				return err
			}
		}
	}
	return nil
}

type TestMain struct {
	pkgName           string
	tests, benchmarks []string
}

func (tm *TestMain) underscorePkgName() string {
	return strings.Replace(tm.pkgName, "/", "_", -1)
}

func parseTestMains(pkgDirs []string) ([]*TestMain, os.Error) {
	testMains := make([]*TestMain, 0)

	for _, pkgDir := range pkgDirs {
		testmain := path.Join(pkgDir, "_testmain.go")
		fileNode, err := parser.ParseFile(token.NewFileSet(), testmain, nil, 0)
		if err != nil {
			return nil, err
		}

		tests := make([]string, 0)
		benchmarks := make([]string, 0)

		pkgName := packageName(pkgDir)
		if _, ok := disabledPackages[pkgName]; ok {
			fmt.Fprintf(os.Stderr, "SKIPPING DISABLED PACKAGE: %s\n", pkgName)
			continue
		}
		pkgParts := strings.Split(pkgName, "/", -1)

		for _, decl := range fileNode.Decls {
			genDecl, ok := decl.(*ast.GenDecl)
			if !ok || genDecl.Tok != token.VAR || len(genDecl.Specs) != 1 {
				continue
			}
			spec := genDecl.Specs[0].(*ast.ValueSpec)
			name := spec.Names[0].Name
			if name != "tests" && name != "benchmarks" {
				continue
			}
			elts := spec.Values[0].(*ast.CompositeLit).Elts
			for _, elt := range elts {
				val := elt.(*ast.CompositeLit).Elts[0].(*ast.BasicLit).Value
				str := string(val)
				str = str[1 : len(str)-1]
				parts := strings.Split(str, ".", 2)
				if parts[0] != pkgParts[len(pkgParts)-1] {
					fmt.Fprintf(os.Stderr, "SKIPPING PACKAGE WITH EXTERNAL TESTS: %s\n", str)
					continue
				}
				if name == "tests" {
					tests = append(tests, parts[1])
				} else {
					benchmarks = append(benchmarks, parts[1])
				}
			}
		}
		if len(tests) == 0 && len(benchmarks) == 0 {
			continue
		}
		testMains = append(testMains, &TestMain{pkgName, tests, benchmarks})
	}
	return testMains, nil
}

func writeSingleTest(testMain *TestMain, testName string, testType int, filename string) os.Error {

	src := bytes.NewBufferString("")
<<<<<<< HEAD
	fmt.Fprint(src, "// " + testMain.pkgName + "." + testName + "\n")
=======
	fmt.Fprint(src, "// "+testMain.pkgName+"."+testName+"\n")
>>>>>>> 5ce8d22b
	fmt.Fprint(src, "//\n")
	fmt.Fprint(src, "package main\n\n")
	fmt.Fprint(src, "import \"sync\"\n")
	fmt.Fprint(src, "import \"testing\"\n")
	if testMain.pkgName != "regexp" {
		fmt.Fprint(src, "import \"regexp\"\n")
	}
	fmt.Fprintf(src, "import %s \"%s\"\n", testMain.underscorePkgName(), testMain.pkgName)
	fmt.Fprint(src, "\nfunc main() {\n")
	fmt.Fprint(src, "wg := new(sync.WaitGroup)\n")
	pkgName := testMain.underscorePkgName()

	if testType == 0 {
		fmt.Fprint(src, "tests := []testing.InternalTest{\n")
		testFunc := pkgName + "." + testName
		fmt.Fprintf(src, "{\"%s\", %s},\n", testMain.pkgName+"."+testName, testFunc)
		fmt.Fprint(src, "}\n")
	} else if testType == 1 {
		fmt.Fprint(src, "benchmarks := []testing.InternalBenchmark{\n")
		benchFunc := pkgName + "." + testName
		fmt.Fprintf(src, "{\"%s\", %s},\n", testMain.pkgName+"."+testName, benchFunc)
		fmt.Fprint(src, "}\n")
	}

	fmt.Fprintf(src, "for i := 0; i < %d; i++ {\n", iters)

	fmt.Fprint(src, "wg.Add(1)\n")
	fmt.Fprint(src, "go func() {\n")
	if testType == 0 {
		fmt.Fprint(src, "testing.Main(regexp.MatchString, tests)\n")
	} else if testType == 1 {
		fmt.Fprint(src, "testing.RunBenchmarks(regexp.MatchString, benchmarks)\n")
	}

	fmt.Fprint(src, "wg.Done()\n")
	fmt.Fprint(src, "}()\n")

	fmt.Fprint(src, "}\n\n")
	fmt.Fprint(src, "wg.Wait()\n")
	fmt.Fprint(src, "}\n")

	//fmt.Printf("%s\n", string(src.Bytes()))

<<<<<<< HEAD
	file, err := os.Open(filename, os.O_CREAT|os.O_TRUNC|os.O_WRONLY, 0666)
=======
	file, err := os.Open(filename, os.O_CREAT|os.O_TRUNC|os.O_WRONLY, 0644)
>>>>>>> 5ce8d22b
	if err != nil {
		return err
	}
	defer file.Close()

	fileset := token.NewFileSet()

	fileNode, err := parser.ParseFile(fileset, filename, src.Bytes(), parser.ParseComments)
	if err != nil {
		panic(err)
	}

	config := printer.Config{printer.TabIndent, 8}
	_, err = config.Fprint(file, fileset, fileNode)
	if err != nil {
		return err
	}
	return nil
}

<<<<<<< HEAD
func executeSingleTest (test string) os.Error {
=======
func executeSingleTest(test string) os.Error {
>>>>>>> 5ce8d22b
	cwd, err := os.Getwd()
	if err != nil {
		return err
	}
	origEnv := os.Getenv("GOROOT")

<<<<<<< HEAD
	/*err = os.Setenv("GOROOT", cwd + "/go.gostress")
	if err != nil {
		panic (err)
	}
	err = os.Setenv("GOMAXPROCS", "10")
	if err != nil {
		panic (err)
	}

	defer os.Setenv("GOROOT", origEnv)*/

	//Set up compiler and linker location
	var compiler, linker string

	//If GOBIN is defined rather use that
	gobinEnv := os.Getenv ("GOBIN")
	if gobinEnv != "" {
		compiler = gobinEnv + "/6g"
		linker = gobinEnv + "/6l"
	} else {
		compiler = origEnv + "/bin/6g"
		linker = origEnv + "/bin/6l"
	}

	myProcess, err := os.StartProcess(compiler, []string{"", "-e", "-o", test + ".6", test}, []string{"GOROOT=" + cwd + "/go.gostress","GOMAXPROCS=10"}, ".", nil)
=======
	err = os.Setenv("GOROOT", cwd+"/go.gostress")
	if err != nil {
		panic(err)
	}
	err = os.Setenv("GOMAXPROCS", "10")
	if err != nil {
		panic(err)
	}

	defer os.Setenv("GOROOT", origEnv)

	myProcess, err := os.StartProcess(origEnv+"/bin/6g", []string{"", "-e", "-o", test + ".6", test}, nil, ".", nil)
>>>>>>> 5ce8d22b
	if err != nil {
		return err
	}
	waitMsg, err := myProcess.Wait(0)
	if err != nil {
		return err
	}
	if waitMsg.ExitStatus() != 0 {
<<<<<<< HEAD
		return os.NewError ("did not compile")
	}

	myProcess, err = os.StartProcess(linker, []string{"", "-o", "test", test + ".6"},[]string{"GOROOT=" + cwd + "/go.gostress","GOMAXPROCS=10"}, ".", nil)
=======
		return os.NewError("did not compile")
	}

	myProcess, err = os.StartProcess(origEnv+"/bin/6l", []string{"", "-o", "test", test + ".6"}, nil, ".", nil)
>>>>>>> 5ce8d22b
	//myProcess, err = os.StartProcess("./myTest", []string{"-o test", test + ".6"},nil, ".", []*os.File {os.Stdin, os.Stdout, os.Stderr})
	if err != nil {
		return err
	}
	waitMsg, err = myProcess.Wait(0)
	if err != nil {
		return err
	}
	if waitMsg.ExitStatus() != 0 {
<<<<<<< HEAD
		return os.NewError ("did not link")
	}

	errLog, err := os.Open (test + ".output", os.O_WRONLY | os.O_CREAT | os.O_TRUNC, 0666)
	if err != nil {
		panic (err)
	}

	myProcess, err = os.StartProcess("./test", []string{"./test"}, []string{"GOROOT=" + cwd + "/go.gostress","GOMAXPROCS=10"}, ".", []*os.File{os.Stdin, nil, errLog})
=======
		return os.NewError("did not link")
	}

	errLog, err := os.Open(test+".output", os.O_WRONLY|os.O_CREAT|os.O_TRUNC, 0666)
	if err != nil {
		panic(err)
	}

	myProcess, err = os.StartProcess("./test", []string{"./test"}, nil, ".", []*os.File{os.Stdin, nil, errLog})
>>>>>>> 5ce8d22b
	if err != nil {
		return err
	}
	waitMsg, err = myProcess.Wait(0)
	if err != nil {
		return err
	}
	if waitMsg.ExitStatus() != 0 {
<<<<<<< HEAD
		return os.NewError ("did not run")
=======
		return os.NewError("did not run")
>>>>>>> 5ce8d22b
	}

	//process went smoothly
	errLog.Close()
<<<<<<< HEAD
	err = os.Remove (test + ".output")
	if err != nil {
		panic (err)
=======
	err = os.Remove(test + ".output")
	if err != nil {
		panic(err)
>>>>>>> 5ce8d22b
	}
	return nil
}

<<<<<<< HEAD
func writePackageTest (filename string, testMain *TestMain) os.Error {
	src := bytes.NewBufferString("")
	fmt.Fprint(src, "// " + testMain.pkgName + ".head\n")
=======
func writePackageTest(filename string, testMain *TestMain) os.Error {
	src := bytes.NewBufferString("")
	fmt.Fprint(src, "// "+testMain.pkgName+".head\n")
>>>>>>> 5ce8d22b
	fmt.Fprint(src, "//\n")
	fmt.Fprint(src, "package main\n\n")
	fmt.Fprint(src, "import \"sync\"\n")
	fmt.Fprint(src, "import \"testing\"\n")
	if testMain.pkgName != "regexp" {
		fmt.Fprint(src, "import \"regexp\"\n")
	}
	fmt.Fprintf(src, "import %s \"%s\"\n", testMain.underscorePkgName(), testMain.pkgName)
	fmt.Fprint(src, "func main() {\n")
	fmt.Fprint(src, "wg := new(sync.WaitGroup)\n")

	pkgName := testMain.underscorePkgName()

	fmt.Fprint(src, "tests := []testing.InternalTest{\n")
	for _, test := range testMain.tests {
		testFunc := pkgName + "." + test
		fmt.Fprintf(src, "{\"%s\", %s},\n", testMain.pkgName+"."+test, testFunc)
	}
	fmt.Fprint(src, "}\n")
	fmt.Fprint(src, "benchmarks := []testing.InternalBenchmark{\n")
	for _, bench := range testMain.benchmarks {
		benchFunc := pkgName + "." + bench
		fmt.Fprintf(src, "{\"%s\", %s},\n", testMain.pkgName+"."+bench, benchFunc)
	}
	fmt.Fprint(src, "}\n")
	fmt.Fprintf(src, "for i := 0; i < %d; i++ {\n", iters)
	fmt.Fprint(src, "wg.Add(1)\n")
	fmt.Fprint(src, "go func() {\n")
	fmt.Fprint(src, "testing.Main(regexp.MatchString, tests)\n")
	fmt.Fprint(src, "wg.Done()\n")
	fmt.Fprint(src, "}()\n")
	fmt.Fprint(src, "wg.Add(1)\n")
	fmt.Fprint(src, "go func() {\n")
	fmt.Fprint(src, "testing.RunBenchmarks(regexp.MatchString, benchmarks)\n")
	fmt.Fprint(src, "wg.Done()\n")
	fmt.Fprint(src, "}()\n")

	fmt.Fprint(src, "}\n\n")

	fmt.Fprint(src, "wg.Wait()\n")
	fmt.Fprint(src, "}\n")

<<<<<<< HEAD
	file, err := os.Open(filename, os.O_CREAT|os.O_TRUNC|os.O_WRONLY, 0666)
=======
	file, err := os.Open(filename, os.O_CREAT|os.O_TRUNC|os.O_WRONLY, 0644)
>>>>>>> 5ce8d22b
	if err != nil {
		return err
	}
	defer file.Close()

	//fmt.Printf("%s\n", string(src.Bytes()))

	fileset := token.NewFileSet()

	fileNode, err := parser.ParseFile(fileset, filename, src.Bytes(), parser.ParseComments)
	if err != nil {
		panic(err)
	}

	config := printer.Config{printer.TabIndent, 8}
	_, err = config.Fprint(file, fileset, fileNode)
	if err != nil {
		return err
	}
	return nil
}

<<<<<<< HEAD
func loadBlackList () []string{
	file, err := os.Open ("blacklist", os.O_RDONLY, 0)
	if err != nil {
		fmt.Printf ("Could not find blacklist\n")
		return []string{""}
	}

	var character [1] byte
=======
func loadBlackList() []string {
	file, err := os.Open("blacklist", os.O_RDONLY, 0764)
	if err != nil {
		fmt.Printf("Could not find blacklist\n")
		return []string{""}
	}

	var character [1]byte
>>>>>>> 5ce8d22b
	count := 0
	done := false
	for !done {
		switch nr, er := file.Read(character[:]); true {
<<<<<<< HEAD
			case nr == 0:
				count = count + 1
				done = true
				break
			case er != nil:
				panic (er)
			case nr > 0:
				if (character[0] == '\n') {
					count = count + 1
				}
		}
	}

	if (count == 0) {
		return nil
	}

	var result = make ([]string, count)
=======
		case nr == 0:
			count = count + 1
			done = true
			break
		case er != nil:
			panic(er)
		case nr > 0:
			if character[0] == '\n' {
				count = count + 1
			}
		}
	}

	if count == 0 {
		return nil
	}

	var result = make([]string, count)
>>>>>>> 5ce8d22b
	name := ""
	count = 0

	file.Close()

<<<<<<< HEAD
	file, err = os.Open ("blacklist", os.O_RDONLY, 0)
	if (err != nil) {
		fmt.Printf ("Could not open blacklist\n")
=======
	file, err = os.Open("blacklist", os.O_RDONLY, 0764)
	if err != nil {
		fmt.Printf("Could not open blacklist\n")
>>>>>>> 5ce8d22b
		//panic (err)
	}

	done = false
	for !done {
		switch nr, er := file.Read(character[:]); true {
<<<<<<< HEAD
			case nr == 0:
				if (name != "") {
					result[count] = name
				}
				done = true
				break
			case er != nil:
				panic (er)
			case nr > 0:
				if (character[0] == '\n') {
					result[count] = name
					count = count + 1
					name = ""
				} else {
					name = name + string(character[0])
				}
=======
		case nr == 0:
			if name != "" {
				result[count] = name
			}
			done = true
			break
		case er != nil:
			panic(er)
		case nr > 0:
			if character[0] == '\n' {
				result[count] = name
				count = count + 1
				name = ""
			} else {
				name = name + string(character[0])
			}
>>>>>>> 5ce8d22b
		}
	}

	file.Close()

	return result

}

<<<<<<< HEAD
func listContains (list []string, word string) bool {
	for _, s := range list {
		if (word == s) {
			return true;
		}
	}
	return false;
}

const (
	TEST string = "TEST"
	BENCHMARK string = "BENCHMARK"
	PACKAGE string = "PACKAGE"
)

func runTest (testMain *TestMain, testName string, typeOfTest string, testCount int, blackList []string) {
	var fullName,filename string
	if (typeOfTest == PACKAGE) {
=======
func listContains(list []string, word string) bool {
	for _, s := range list {
		if word == s {
			return true
		}
	}
	return false
}

const (
	TEST      string = "TEST"
	BENCHMARK string = "BENCHMARK"
	PACKAGE   string = "PACKAGE"
)

func runTest(testMain *TestMain, testName string, typeOfTest string, testCount int, blackList []string) {
	var fullName, filename string
	if typeOfTest == PACKAGE {
>>>>>>> 5ce8d22b
		filename = "pTest" + testMain.underscorePkgName() + ".go"
		fullName = testMain.pkgName + ".head"
	} else {
		filename = strings.Join([]string{"sTest", testMain.underscorePkgName(), "", strconv.Itoa(testCount), ".go"}, "")
		fullName = testMain.pkgName + "." + testName
	}

<<<<<<< HEAD
	fmt.Printf ("%s", fullName)
	if (listContains (blackList, fullName) || listContains (blackList, testMain.pkgName)) {
		fmt.Printf (", skipped\n")
=======
	fmt.Printf("%s", fullName)
	if listContains(blackList, fullName) || listContains(blackList, testMain.pkgName) {
		fmt.Printf(", skipped\n")
>>>>>>> 5ce8d22b
		return
	}

	var err os.Error
	switch typeOfTest {
	case TEST:
<<<<<<< HEAD
		err = writeSingleTest (testMain, testName, 0, filename)
	case BENCHMARK:
		err = writeSingleTest (testMain, testName, 1, filename)
	case PACKAGE:
		err = writePackageTest (filename, testMain)
	}
	if err != nil {
		panic (err)
	}

	err = executeSingleTest (filename)
	if err != nil {
		//panic (err)
		fmt.Printf (", failed\n");
	} else {
		fmt.Printf (", passed\n");
=======
		err = writeSingleTest(testMain, testName, 0, filename)
	case BENCHMARK:
		err = writeSingleTest(testMain, testName, 1, filename)
	case PACKAGE:
		err = writePackageTest(filename, testMain)
	}
	if err != nil {
		panic(err)
	}

	err = executeSingleTest(filename)
	if err != nil {
		//panic (err)
		fmt.Printf(", failed\n")
	} else {
		fmt.Printf(", passed\n")
>>>>>>> 5ce8d22b
	}
}

func generateSurvey(testMains []*TestMain) os.Error {
<<<<<<< HEAD
	fmt.Printf ("SURVEY START\n");

	blackList := loadBlackList();
	fmt.Printf ("blackList: %s\n", blackList)
=======
	fmt.Printf("SURVEY START\n")

	blackList := loadBlackList()
	fmt.Printf("blackList: %s\n", blackList)
>>>>>>> 5ce8d22b

	for _, testMain := range testMains {
		testCount := 0
		for _, test := range testMain.tests {
<<<<<<< HEAD
			runTest (testMain, test, TEST, testCount, blackList)
			testCount = testCount + 1
		}
		for _, benchmark := range testMain.benchmarks {
			runTest (testMain, benchmark, BENCHMARK, testCount, blackList)
			testCount = testCount + 1
		}
		runTest (testMain, "", PACKAGE, 0, blackList)
	}
	fmt.Printf ("SURVEY DONE\n");
=======
			runTest(testMain, test, TEST, testCount, blackList)
			testCount = testCount + 1
		}
		for _, benchmark := range testMain.benchmarks {
			runTest(testMain, benchmark, BENCHMARK, testCount, blackList)
			testCount = testCount + 1
		}
		runTest(testMain, "", PACKAGE, 0, blackList)
	}
	fmt.Printf("SURVEY DONE\n")
>>>>>>> 5ce8d22b
	return nil
}

type MapEntry struct {
<<<<<<< HEAD
	key string
=======
	key   string
>>>>>>> 5ce8d22b
	value string
}

type MapEntryArray []MapEntry

<<<<<<< HEAD
func (arr MapEntryArray) Len () int {
	return len (arr)
}

func (arr MapEntryArray) Less (i, j int) bool {
	return arr[i].key < arr[j].key
}

func (arr MapEntryArray) Swap (i, j int) {
	arr[i], arr[j] = arr[j], arr[i]
}

func generateReport () os.Error{

	dirName := "report"
	os.Mkdir (dirName, 0764)
	files, err := ioutil.ReadDir (".")
=======
func (arr MapEntryArray) Len() int {
	return len(arr)
}

func (arr MapEntryArray) Less(i, j int) bool {
	return arr[i].key < arr[j].key
}

func (arr MapEntryArray) Swap(i, j int) {
	arr[i], arr[j] = arr[j], arr[i]
}

func generateReport() os.Error {

	dirName := "report"
	os.Mkdir(dirName, 0764)
	files, err := ioutil.ReadDir(".")
>>>>>>> 5ce8d22b
	if err != nil {
		return err
	}
	for _, f := range files {
<<<<<<< HEAD
		if !f.IsDirectory () {
			if len(f.Name) > 5 && f.Name[1:5] == "Test" && !strings.Contains(f.Name, ".6"){
				err = copyFile (dirName + "/" + f.Name, f.Name)
				if err != nil {
					panic (err)
				}
			}
		}
	}
	err = copyFile (dirName + "/blacklist", "blacklist")
	if err != nil {
		//panic (err)
		fmt.Printf ("No blacklist to copy\n")
=======
		if !f.IsDirectory() {
			if len(f.Name) > 5 && f.Name[1:5] == "Test" && !strings.Contains(f.Name, ".6") {
				err = copyFile(dirName+"/"+f.Name, f.Name)
				if err != nil {
					panic(err)
				}
			}
		}
	}
	err = copyFile(dirName+"/blacklist", "blacklist")
	if err != nil {
		panic(err)
>>>>>>> 5ce8d22b
	}

	packageMap := make(map[string]string)

<<<<<<< HEAD
	files, err = ioutil.ReadDir (dirName)
=======
	files, err = ioutil.ReadDir(dirName)
>>>>>>> 5ce8d22b
	if err != nil {
		return err
	}

<<<<<<< HEAD

=======
>>>>>>> 5ce8d22b
	//sort.Sort (FileInfoArray(files))

	for _, f := range files {
		if !f.IsDirectory() && strings.HasSuffix(f.Name, ".go") {
<<<<<<< HEAD
			line, err := readFirstLine (dirName + "/" + f.Name)
			if err != nil {
				panic (err)
			}
			words := strings.Split(line, " ", -1)
			details := strings.Split(words[1], ".", -1)
			_, err = os.Open (f.Name + ".output", os.O_RDONLY, 0666)
=======
			line, err := readFirstLine(dirName + "/" + f.Name)
			if err != nil {
				panic(err)
			}
			words := strings.Split(line, " ", -1)
			details := strings.Split(words[1], ".", -1)
			_, err = os.Open(f.Name+".output", os.O_RDONLY, 0764)
>>>>>>> 5ce8d22b
			if err != nil {
				packageMap[details[0]] = packageMap[details[0]] + ";(" + details[1] + "," + f.Name + ")"
			} else {
				packageMap[details[0]] = packageMap[details[0]] + ";(" + details[1] + "," + f.Name + "," + f.Name + ".output)"
			}
		}
	}

	//sort.Sort (packageMap)

<<<<<<< HEAD
	htmlFile, err := os.Open (dirName + "/index.html", os.O_RDWR | os.O_CREAT | os.O_TRUNC, 0666)
=======
	htmlFile, err := os.Open(dirName+"/index.html", os.O_RDWR|os.O_CREAT|os.O_TRUNC, 0764)
>>>>>>> 5ce8d22b
	if err != nil {
		return err
	}

<<<<<<< HEAD
	htmlFile.WriteString ("<HTML>\n")
	htmlFile.WriteString ("<body>\n")
	htmlFile.WriteString ("<h1>Gostress Report</h1>\n")
	//fmt.Printf ("map\n%s\n", packageMap)

	htmlFile.WriteString ("<a href=\"blacklist\">View Blacklist</a>\n")

	htmlFile.WriteString ("<table width=\"400\">\n")

	packageMapArray := make ([]MapEntry, len (packageMap))
=======
	htmlFile.WriteString("<HTML>\n")
	htmlFile.WriteString("<body>\n")
	htmlFile.WriteString("<h1>Gostress Report</h1>\n")
	//fmt.Printf ("map\n%s\n", packageMap)

	htmlFile.WriteString("<a href=\"blacklist\">View Blacklist</a>\n")

	htmlFile.WriteString("<table width=\"400\">\n")

	packageMapArray := make([]MapEntry, len(packageMap))
>>>>>>> 5ce8d22b
	//packageMapArray[0] = new (MapEntry)
	i := 0
	for pack, detail := range packageMap {
		packageMapArray[i] = MapEntry{pack, detail}
		i = i + 1
	}

<<<<<<< HEAD
	sort.Sort (MapEntryArray(packageMapArray))
=======
	sort.Sort(MapEntryArray(packageMapArray))
>>>>>>> 5ce8d22b

	count := 0
	for _, entry := range packageMapArray {
		pack := entry.key
		detail := entry.value
<<<<<<< HEAD
		fmt.Printf ("pack: %s, %s\n", pack, detail)
		htmlFile.WriteString ("\t<tbody>\n")
		if (strings.Contains (detail, ".output")) {
			htmlFile.WriteString ("\t\t<tr><td style=\"background-color: #FF0000\" width=\"50\"></td><td><a href=\"")
		} else {
			htmlFile.WriteString ("\t\t<tr><td style=\"background-color: #00FF00\" width=\"50\"></td><td><a href=\"")
		}
		htmlFile.WriteString (strings.Replace(pack, "/", "_", -1))
		htmlFile.WriteString (".html\">")
		htmlFile.WriteString (pack)
		htmlFile.WriteString ("</a>")
		htmlFile.WriteString ("</td></tr>")

		htmlFile.WriteString ("\t</tbody>\n\n")
		count = count + 1
	}

	htmlFile.WriteString ("</table>\n")

	htmlFile.WriteString ("</BODY></HTML>\n")
=======
		fmt.Printf("pack: %s, %s\n", pack, detail)
		htmlFile.WriteString("\t<tbody>\n")
		if strings.Contains(detail, ".output") {
			htmlFile.WriteString("\t\t<tr><td style=\"background-color: #FF0000\" width=\"50\"></td><td><a href=\"")
		} else {
			htmlFile.WriteString("\t\t<tr><td style=\"background-color: #00FF00\" width=\"50\"></td><td><a href=\"")
		}
		htmlFile.WriteString(strings.Replace(pack, "/", "_", -1))
		htmlFile.WriteString(".html\">")
		htmlFile.WriteString(pack)
		htmlFile.WriteString("</a>")
		htmlFile.WriteString("</td></tr>")

		htmlFile.WriteString("\t</tbody>\n\n")
		count = count + 1
	}

	htmlFile.WriteString("</table>\n")

	htmlFile.WriteString("</BODY></HTML>\n")
>>>>>>> 5ce8d22b

	htmlFile.Close()

	for _, entry := range packageMapArray {
		pack := entry.key
		detail := entry.value

<<<<<<< HEAD
		file, err := os.Open ("report/" + strings.Replace (pack, "/", "_", -1) + ".html", os.O_RDWR | os.O_CREATE | os.O_TRUNC, 0666)
		if err != nil {
			panic (err)
		}

		file.WriteString ("<html>\n")
		file.WriteString ("<body>\n")
		file.WriteString ("<table>\n")
		words := strings.Split (detail, ";", -1)
=======
		file, err := os.Open("report/"+strings.Replace(pack, "/", "_", -1)+".html", os.O_RDWR|os.O_CREATE|os.O_TRUNC, 0764)
		if err != nil {
			panic(err)
		}

		file.WriteString("<html>\n")
		file.WriteString("<body>\n")
		file.WriteString("<table>\n")
		words := strings.Split(detail, ";", -1)
>>>>>>> 5ce8d22b

		for _, w := range words {
			details := strings.Split(w, ",", -1)
			if len(details) < 2 {
				continue
			}

<<<<<<< HEAD
			file.WriteString ("<tr><td style=\"background-color: ")
			if (len(details) == 3) {
				file.WriteString ("#FF0000")
			} else {
				file.WriteString ("#00FF00")
			}
			file.WriteString ("\" width=\"50\"></td>")
			file.WriteString ("<td><a href=\"")
			file.WriteString (strings.Trim(details[1], "()"))
			file.WriteString ("\">")
			file.WriteString (strings.Trim(details[0], "()"))
			file.WriteString ("</a>")
			if (len(details) == 3) {
				file.WriteString ("...<a href=\"")
				file.WriteString (strings.Trim (details[2], "()"))
				file.WriteString ("\">output</a>")
			}
			file.WriteString ("</td></tr>\n")
		}

		file.WriteString ("</table>")
		file.WriteString ("</body>")
		file.WriteString ("</html>")
=======
			file.WriteString("<tr><td style=\"background-color: ")
			if len(details) == 3 {
				file.WriteString("#FF0000")
			} else {
				file.WriteString("#00FF00")
			}
			file.WriteString("\" width=\"50\"></td>")
			file.WriteString("<td><a href=\"")
			file.WriteString(strings.Trim(details[1], "()"))
			file.WriteString("\">")
			file.WriteString(strings.Trim(details[0], "()"))
			file.WriteString("</a>")
			if len(details) == 3 {
				file.WriteString("...<a href=\"")
				file.WriteString(strings.Trim(details[2], "()"))
				file.WriteString("\">output</a>")
			}
			file.WriteString("</td></tr>\n")
		}

		file.WriteString("</table>")
		file.WriteString("</body>")
		file.WriteString("</html>")
>>>>>>> 5ce8d22b

		file.Close()
	}

	return nil
}

<<<<<<< HEAD
func readFirstLine (fileName string) (string, os.Error) {
	file, err := os.Open (fileName, os.O_RDONLY, 0666)
=======
func readFirstLine(fileName string) (string, os.Error) {
	file, err := os.Open(fileName, os.O_RDONLY, 0764)
>>>>>>> 5ce8d22b
	if err != nil {
		return "", err
	}

	str := ""
<<<<<<< HEAD
	var buff[1] byte
	file.Read (buff[:])
	for buff[0] != '\n' {
		str = strings.Join ([]string{str, string(buff[0])}, "")
=======
	var buff [1]byte
	file.Read(buff[:])
	for buff[0] != '\n' {
		str = strings.Join([]string{str, string(buff[0])}, "")
>>>>>>> 5ce8d22b
		file.Read(buff[:])
	}
	file.Close()

	return str, nil
}

func generateRunner(filename string, testMains []*TestMain) os.Error {
	src := bytes.NewBufferString("")
	fmt.Fprint(src, "package main\n\n")
	fmt.Fprint(src, "import \"sync\"\n")
	fmt.Fprint(src, "import \"testing\"\n")
	fmt.Fprint(src, "import (\n")
	for _, testMain := range testMains {
		name := testMain.underscorePkgName()
		fmt.Fprintf(src, "%s \"%s\"\n", name, testMain.pkgName)
	}
	fmt.Fprint(src, ")\n")
	fmt.Fprint(src, "func main() {\n")
	fmt.Fprint(src, "wg := new(sync.WaitGroup)\n")
	for _, testMain := range testMains {
		pkgName := testMain.underscorePkgName()
		fmt.Fprint(src, "wg.Add(1)\n")
		fmt.Fprint(src, "go func() {\n")
		fmt.Fprint(src, "tests := []testing.InternalTest{\n")
		for _, test := range testMain.tests {
			testFunc := pkgName + "." + test
			fmt.Fprintf(src, "{\"%s\", %s},\n", testMain.pkgName+"."+test, testFunc)
		}
		fmt.Fprint(src, "}\n")
		fmt.Fprint(src, "benchmarks := []testing.InternalBenchmark{\n")
		for _, bench := range testMain.benchmarks {
			benchFunc := pkgName + "." + bench
			fmt.Fprintf(src, "{\"%s\", %s},\n", testMain.pkgName+"."+bench, benchFunc)
		}
		fmt.Fprint(src, "}\n")
		fmt.Fprintf(src, "for i := 0; i < %d; i++ {\n", iters)
		fmt.Fprint(src, "testing.Main(regexp.MatchString, tests)\n")
		fmt.Fprint(src, "testing.RunBenchmarks(regexp.MatchString, benchmarks)\n")
		fmt.Fprint(src, "}\n")
		fmt.Fprint(src, "wg.Done()\n")
		fmt.Fprint(src, "}()\n\n")
	}
	fmt.Fprint(src, "wg.Wait()\n")
	fmt.Fprint(src, "}\n")

	file, err := os.Open(filename, os.O_CREAT|os.O_TRUNC|os.O_WRONLY, 0666)
	if err != nil {
		return err
	}
	defer file.Close()

	//fmt.Printf("%s\n", string(src.Bytes()))

	fileNode, err := parser.ParseFile(token.NewFileSet(), filename, src.Bytes(), 0)
	if err != nil {
		panic(err)
	}

	config := printer.Config{printer.TabIndent, 8}
	_, err = config.Fprint(file, token.NewFileSet(), fileNode)
	if err != nil {
		return err
	}

	return nil
}

func main() {
	cwd, err := os.Getwd()
	if err != nil {
		panic(err)
	}
	testRoot := path.Join(cwd, "go.gostress")
	if GOROOT == testRoot {
		panic("Test would overwrite GOROOT")
	}

	pkgDirs := findPackageDirs()

	err = copyTestPackages(testRoot, pkgDirs)
	if err != nil {
		panic(err)
	}

	testMains, err := parseTestMains(pkgDirs)
	if err != nil {
		panic(err)
	}

<<<<<<< HEAD
	if (mode == RUNNER) {
=======
	if mode == RUNNER {
>>>>>>> 5ce8d22b
		err = generateRunner("go.go", testMains)
		if err != nil {
			panic(err)
		}
<<<<<<< HEAD
	} else if (mode == SURVEY) {
=======
	} else if mode == SURVEY {
>>>>>>> 5ce8d22b
		err = generateSurvey(testMains)
		if err != nil {
			panic(err)
		}
<<<<<<< HEAD
		err = generateReport ()
=======
		err = generateReport()
>>>>>>> 5ce8d22b
		if err != nil {
			panic(err)
		}
	} else {
<<<<<<< HEAD
		fmt.Printf ("No valid mode selected\n")
=======
		fmt.Printf("No valid mode selected\n")
>>>>>>> 5ce8d22b
	}
}

var iters int
var mode string

const (
	RUNNER string = "runner"
	SURVEY string = "survey"
)

func init() {
	flag.IntVar(&iters, "iters", 100, "iterations per goroutine")
	flag.StringVar(&mode, "mode", RUNNER, "mode of operation, either \"runner\" or \"survey\"")
	flag.Parse()
	GOROOT = os.Getenv("GOROOT")
	if GOROOT == "" {
		panic("GOROOT not set in environment")
	}
	cwd, err := os.Getwd()
	if err != nil {
		panic(err)
	}
	if !path.IsAbs(GOROOT) {
		GOROOT = path.Join(cwd, GOROOT)
	}
	GOROOT = path.Clean(GOROOT)
}
<|MERGE_RESOLUTION|>--- conflicted
+++ resolved
@@ -212,11 +212,9 @@
 func writeSingleTest(testMain *TestMain, testName string, testType int, filename string) os.Error {
 
 	src := bytes.NewBufferString("")
-<<<<<<< HEAD
-	fmt.Fprint(src, "// " + testMain.pkgName + "." + testName + "\n")
-=======
+
 	fmt.Fprint(src, "// "+testMain.pkgName+"."+testName+"\n")
->>>>>>> 5ce8d22b
+
 	fmt.Fprint(src, "//\n")
 	fmt.Fprint(src, "package main\n\n")
 	fmt.Fprint(src, "import \"sync\"\n")
@@ -260,11 +258,8 @@
 
 	//fmt.Printf("%s\n", string(src.Bytes()))
 
-<<<<<<< HEAD
 	file, err := os.Open(filename, os.O_CREAT|os.O_TRUNC|os.O_WRONLY, 0666)
-=======
-	file, err := os.Open(filename, os.O_CREAT|os.O_TRUNC|os.O_WRONLY, 0644)
->>>>>>> 5ce8d22b
+
 	if err != nil {
 		return err
 	}
@@ -285,28 +280,14 @@
 	return nil
 }
 
-<<<<<<< HEAD
-func executeSingleTest (test string) os.Error {
-=======
+
 func executeSingleTest(test string) os.Error {
->>>>>>> 5ce8d22b
 	cwd, err := os.Getwd()
 	if err != nil {
 		return err
 	}
 	origEnv := os.Getenv("GOROOT")
 
-<<<<<<< HEAD
-	/*err = os.Setenv("GOROOT", cwd + "/go.gostress")
-	if err != nil {
-		panic (err)
-	}
-	err = os.Setenv("GOMAXPROCS", "10")
-	if err != nil {
-		panic (err)
-	}
-
-	defer os.Setenv("GOROOT", origEnv)*/
 
 	//Set up compiler and linker location
 	var compiler, linker string
@@ -322,20 +303,7 @@
 	}
 
 	myProcess, err := os.StartProcess(compiler, []string{"", "-e", "-o", test + ".6", test}, []string{"GOROOT=" + cwd + "/go.gostress","GOMAXPROCS=10"}, ".", nil)
-=======
-	err = os.Setenv("GOROOT", cwd+"/go.gostress")
-	if err != nil {
-		panic(err)
-	}
-	err = os.Setenv("GOMAXPROCS", "10")
-	if err != nil {
-		panic(err)
-	}
-
-	defer os.Setenv("GOROOT", origEnv)
-
-	myProcess, err := os.StartProcess(origEnv+"/bin/6g", []string{"", "-e", "-o", test + ".6", test}, nil, ".", nil)
->>>>>>> 5ce8d22b
+
 	if err != nil {
 		return err
 	}
@@ -344,17 +312,11 @@
 		return err
 	}
 	if waitMsg.ExitStatus() != 0 {
-<<<<<<< HEAD
-		return os.NewError ("did not compile")
-	}
-
-	myProcess, err = os.StartProcess(linker, []string{"", "-o", "test", test + ".6"},[]string{"GOROOT=" + cwd + "/go.gostress","GOMAXPROCS=10"}, ".", nil)
-=======
 		return os.NewError("did not compile")
 	}
 
-	myProcess, err = os.StartProcess(origEnv+"/bin/6l", []string{"", "-o", "test", test + ".6"}, nil, ".", nil)
->>>>>>> 5ce8d22b
+	myProcess, err = os.StartProcess(linker, []string{"", "-o", "test", test + ".6"}, nil, ".", nil)
+
 	//myProcess, err = os.StartProcess("./myTest", []string{"-o test", test + ".6"},nil, ".", []*os.File {os.Stdin, os.Stdout, os.Stderr})
 	if err != nil {
 		return err
@@ -364,27 +326,16 @@
 		return err
 	}
 	if waitMsg.ExitStatus() != 0 {
-<<<<<<< HEAD
-		return os.NewError ("did not link")
-	}
-
-	errLog, err := os.Open (test + ".output", os.O_WRONLY | os.O_CREAT | os.O_TRUNC, 0666)
-	if err != nil {
-		panic (err)
+		return os.NewError("did not link")
+	}
+
+	errLog, err := os.Open(test+".output", os.O_WRONLY|os.O_CREAT|os.O_TRUNC, 0666)
+	if err != nil {
+		panic(err)
 	}
 
 	myProcess, err = os.StartProcess("./test", []string{"./test"}, []string{"GOROOT=" + cwd + "/go.gostress","GOMAXPROCS=10"}, ".", []*os.File{os.Stdin, nil, errLog})
-=======
-		return os.NewError("did not link")
-	}
-
-	errLog, err := os.Open(test+".output", os.O_WRONLY|os.O_CREAT|os.O_TRUNC, 0666)
-	if err != nil {
-		panic(err)
-	}
-
-	myProcess, err = os.StartProcess("./test", []string{"./test"}, nil, ".", []*os.File{os.Stdin, nil, errLog})
->>>>>>> 5ce8d22b
+
 	if err != nil {
 		return err
 	}
@@ -393,37 +344,24 @@
 		return err
 	}
 	if waitMsg.ExitStatus() != 0 {
-<<<<<<< HEAD
-		return os.NewError ("did not run")
-=======
 		return os.NewError("did not run")
->>>>>>> 5ce8d22b
 	}
 
 	//process went smoothly
 	errLog.Close()
-<<<<<<< HEAD
-	err = os.Remove (test + ".output")
-	if err != nil {
-		panic (err)
-=======
+
 	err = os.Remove(test + ".output")
 	if err != nil {
 		panic(err)
->>>>>>> 5ce8d22b
 	}
 	return nil
 }
 
-<<<<<<< HEAD
-func writePackageTest (filename string, testMain *TestMain) os.Error {
-	src := bytes.NewBufferString("")
-	fmt.Fprint(src, "// " + testMain.pkgName + ".head\n")
-=======
+
 func writePackageTest(filename string, testMain *TestMain) os.Error {
 	src := bytes.NewBufferString("")
 	fmt.Fprint(src, "// "+testMain.pkgName+".head\n")
->>>>>>> 5ce8d22b
+
 	fmt.Fprint(src, "//\n")
 	fmt.Fprint(src, "package main\n\n")
 	fmt.Fprint(src, "import \"sync\"\n")
@@ -466,11 +404,8 @@
 	fmt.Fprint(src, "wg.Wait()\n")
 	fmt.Fprint(src, "}\n")
 
-<<<<<<< HEAD
 	file, err := os.Open(filename, os.O_CREAT|os.O_TRUNC|os.O_WRONLY, 0666)
-=======
-	file, err := os.Open(filename, os.O_CREAT|os.O_TRUNC|os.O_WRONLY, 0644)
->>>>>>> 5ce8d22b
+
 	if err != nil {
 		return err
 	}
@@ -493,16 +428,7 @@
 	return nil
 }
 
-<<<<<<< HEAD
-func loadBlackList () []string{
-	file, err := os.Open ("blacklist", os.O_RDONLY, 0)
-	if err != nil {
-		fmt.Printf ("Could not find blacklist\n")
-		return []string{""}
-	}
-
-	var character [1] byte
-=======
+
 func loadBlackList() []string {
 	file, err := os.Open("blacklist", os.O_RDONLY, 0764)
 	if err != nil {
@@ -511,31 +437,11 @@
 	}
 
 	var character [1]byte
->>>>>>> 5ce8d22b
+
 	count := 0
 	done := false
 	for !done {
 		switch nr, er := file.Read(character[:]); true {
-<<<<<<< HEAD
-			case nr == 0:
-				count = count + 1
-				done = true
-				break
-			case er != nil:
-				panic (er)
-			case nr > 0:
-				if (character[0] == '\n') {
-					count = count + 1
-				}
-		}
-	}
-
-	if (count == 0) {
-		return nil
-	}
-
-	var result = make ([]string, count)
-=======
 		case nr == 0:
 			count = count + 1
 			done = true
@@ -554,45 +460,21 @@
 	}
 
 	var result = make([]string, count)
->>>>>>> 5ce8d22b
+
 	name := ""
 	count = 0
 
 	file.Close()
 
-<<<<<<< HEAD
-	file, err = os.Open ("blacklist", os.O_RDONLY, 0)
-	if (err != nil) {
-		fmt.Printf ("Could not open blacklist\n")
-=======
 	file, err = os.Open("blacklist", os.O_RDONLY, 0764)
 	if err != nil {
 		fmt.Printf("Could not open blacklist\n")
->>>>>>> 5ce8d22b
 		//panic (err)
 	}
 
 	done = false
 	for !done {
 		switch nr, er := file.Read(character[:]); true {
-<<<<<<< HEAD
-			case nr == 0:
-				if (name != "") {
-					result[count] = name
-				}
-				done = true
-				break
-			case er != nil:
-				panic (er)
-			case nr > 0:
-				if (character[0] == '\n') {
-					result[count] = name
-					count = count + 1
-					name = ""
-				} else {
-					name = name + string(character[0])
-				}
-=======
 		case nr == 0:
 			if name != "" {
 				result[count] = name
@@ -609,7 +491,6 @@
 			} else {
 				name = name + string(character[0])
 			}
->>>>>>> 5ce8d22b
 		}
 	}
 
@@ -619,26 +500,6 @@
 
 }
 
-<<<<<<< HEAD
-func listContains (list []string, word string) bool {
-	for _, s := range list {
-		if (word == s) {
-			return true;
-		}
-	}
-	return false;
-}
-
-const (
-	TEST string = "TEST"
-	BENCHMARK string = "BENCHMARK"
-	PACKAGE string = "PACKAGE"
-)
-
-func runTest (testMain *TestMain, testName string, typeOfTest string, testCount int, blackList []string) {
-	var fullName,filename string
-	if (typeOfTest == PACKAGE) {
-=======
 func listContains(list []string, word string) bool {
 	for _, s := range list {
 		if word == s {
@@ -657,7 +518,6 @@
 func runTest(testMain *TestMain, testName string, typeOfTest string, testCount int, blackList []string) {
 	var fullName, filename string
 	if typeOfTest == PACKAGE {
->>>>>>> 5ce8d22b
 		filename = "pTest" + testMain.underscorePkgName() + ".go"
 		fullName = testMain.pkgName + ".head"
 	} else {
@@ -665,39 +525,15 @@
 		fullName = testMain.pkgName + "." + testName
 	}
 
-<<<<<<< HEAD
-	fmt.Printf ("%s", fullName)
-	if (listContains (blackList, fullName) || listContains (blackList, testMain.pkgName)) {
-		fmt.Printf (", skipped\n")
-=======
 	fmt.Printf("%s", fullName)
 	if listContains(blackList, fullName) || listContains(blackList, testMain.pkgName) {
 		fmt.Printf(", skipped\n")
->>>>>>> 5ce8d22b
 		return
 	}
 
 	var err os.Error
 	switch typeOfTest {
 	case TEST:
-<<<<<<< HEAD
-		err = writeSingleTest (testMain, testName, 0, filename)
-	case BENCHMARK:
-		err = writeSingleTest (testMain, testName, 1, filename)
-	case PACKAGE:
-		err = writePackageTest (filename, testMain)
-	}
-	if err != nil {
-		panic (err)
-	}
-
-	err = executeSingleTest (filename)
-	if err != nil {
-		//panic (err)
-		fmt.Printf (", failed\n");
-	} else {
-		fmt.Printf (", passed\n");
-=======
 		err = writeSingleTest(testMain, testName, 0, filename)
 	case BENCHMARK:
 		err = writeSingleTest(testMain, testName, 1, filename)
@@ -714,38 +550,19 @@
 		fmt.Printf(", failed\n")
 	} else {
 		fmt.Printf(", passed\n")
->>>>>>> 5ce8d22b
 	}
 }
 
 func generateSurvey(testMains []*TestMain) os.Error {
-<<<<<<< HEAD
-	fmt.Printf ("SURVEY START\n");
-
-	blackList := loadBlackList();
-	fmt.Printf ("blackList: %s\n", blackList)
-=======
+
 	fmt.Printf("SURVEY START\n")
 
 	blackList := loadBlackList()
 	fmt.Printf("blackList: %s\n", blackList)
->>>>>>> 5ce8d22b
 
 	for _, testMain := range testMains {
 		testCount := 0
 		for _, test := range testMain.tests {
-<<<<<<< HEAD
-			runTest (testMain, test, TEST, testCount, blackList)
-			testCount = testCount + 1
-		}
-		for _, benchmark := range testMain.benchmarks {
-			runTest (testMain, benchmark, BENCHMARK, testCount, blackList)
-			testCount = testCount + 1
-		}
-		runTest (testMain, "", PACKAGE, 0, blackList)
-	}
-	fmt.Printf ("SURVEY DONE\n");
-=======
 			runTest(testMain, test, TEST, testCount, blackList)
 			testCount = testCount + 1
 		}
@@ -756,40 +573,16 @@
 		runTest(testMain, "", PACKAGE, 0, blackList)
 	}
 	fmt.Printf("SURVEY DONE\n")
->>>>>>> 5ce8d22b
 	return nil
 }
 
 type MapEntry struct {
-<<<<<<< HEAD
-	key string
-=======
 	key   string
->>>>>>> 5ce8d22b
 	value string
 }
 
 type MapEntryArray []MapEntry
 
-<<<<<<< HEAD
-func (arr MapEntryArray) Len () int {
-	return len (arr)
-}
-
-func (arr MapEntryArray) Less (i, j int) bool {
-	return arr[i].key < arr[j].key
-}
-
-func (arr MapEntryArray) Swap (i, j int) {
-	arr[i], arr[j] = arr[j], arr[i]
-}
-
-func generateReport () os.Error{
-
-	dirName := "report"
-	os.Mkdir (dirName, 0764)
-	files, err := ioutil.ReadDir (".")
-=======
 func (arr MapEntryArray) Len() int {
 	return len(arr)
 }
@@ -807,26 +600,11 @@
 	dirName := "report"
 	os.Mkdir(dirName, 0764)
 	files, err := ioutil.ReadDir(".")
->>>>>>> 5ce8d22b
+
 	if err != nil {
 		return err
 	}
 	for _, f := range files {
-<<<<<<< HEAD
-		if !f.IsDirectory () {
-			if len(f.Name) > 5 && f.Name[1:5] == "Test" && !strings.Contains(f.Name, ".6"){
-				err = copyFile (dirName + "/" + f.Name, f.Name)
-				if err != nil {
-					panic (err)
-				}
-			}
-		}
-	}
-	err = copyFile (dirName + "/blacklist", "blacklist")
-	if err != nil {
-		//panic (err)
-		fmt.Printf ("No blacklist to copy\n")
-=======
 		if !f.IsDirectory() {
 			if len(f.Name) > 5 && f.Name[1:5] == "Test" && !strings.Contains(f.Name, ".6") {
 				err = copyFile(dirName+"/"+f.Name, f.Name)
@@ -839,37 +617,19 @@
 	err = copyFile(dirName+"/blacklist", "blacklist")
 	if err != nil {
 		panic(err)
->>>>>>> 5ce8d22b
 	}
 
 	packageMap := make(map[string]string)
 
-<<<<<<< HEAD
-	files, err = ioutil.ReadDir (dirName)
-=======
 	files, err = ioutil.ReadDir(dirName)
->>>>>>> 5ce8d22b
-	if err != nil {
-		return err
-	}
-
-<<<<<<< HEAD
-
-=======
->>>>>>> 5ce8d22b
+	if err != nil {
+		return err
+	}
+
 	//sort.Sort (FileInfoArray(files))
 
 	for _, f := range files {
 		if !f.IsDirectory() && strings.HasSuffix(f.Name, ".go") {
-<<<<<<< HEAD
-			line, err := readFirstLine (dirName + "/" + f.Name)
-			if err != nil {
-				panic (err)
-			}
-			words := strings.Split(line, " ", -1)
-			details := strings.Split(words[1], ".", -1)
-			_, err = os.Open (f.Name + ".output", os.O_RDONLY, 0666)
-=======
 			line, err := readFirstLine(dirName + "/" + f.Name)
 			if err != nil {
 				panic(err)
@@ -877,7 +637,6 @@
 			words := strings.Split(line, " ", -1)
 			details := strings.Split(words[1], ".", -1)
 			_, err = os.Open(f.Name+".output", os.O_RDONLY, 0764)
->>>>>>> 5ce8d22b
 			if err != nil {
 				packageMap[details[0]] = packageMap[details[0]] + ";(" + details[1] + "," + f.Name + ")"
 			} else {
@@ -888,27 +647,12 @@
 
 	//sort.Sort (packageMap)
 
-<<<<<<< HEAD
-	htmlFile, err := os.Open (dirName + "/index.html", os.O_RDWR | os.O_CREAT | os.O_TRUNC, 0666)
-=======
 	htmlFile, err := os.Open(dirName+"/index.html", os.O_RDWR|os.O_CREAT|os.O_TRUNC, 0764)
->>>>>>> 5ce8d22b
-	if err != nil {
-		return err
-	}
-
-<<<<<<< HEAD
-	htmlFile.WriteString ("<HTML>\n")
-	htmlFile.WriteString ("<body>\n")
-	htmlFile.WriteString ("<h1>Gostress Report</h1>\n")
-	//fmt.Printf ("map\n%s\n", packageMap)
-
-	htmlFile.WriteString ("<a href=\"blacklist\">View Blacklist</a>\n")
-
-	htmlFile.WriteString ("<table width=\"400\">\n")
-
-	packageMapArray := make ([]MapEntry, len (packageMap))
-=======
+
+	if err != nil {
+		return err
+	}
+
 	htmlFile.WriteString("<HTML>\n")
 	htmlFile.WriteString("<body>\n")
 	htmlFile.WriteString("<h1>Gostress Report</h1>\n")
@@ -919,7 +663,7 @@
 	htmlFile.WriteString("<table width=\"400\">\n")
 
 	packageMapArray := make([]MapEntry, len(packageMap))
->>>>>>> 5ce8d22b
+
 	//packageMapArray[0] = new (MapEntry)
 	i := 0
 	for pack, detail := range packageMap {
@@ -927,38 +671,12 @@
 		i = i + 1
 	}
 
-<<<<<<< HEAD
-	sort.Sort (MapEntryArray(packageMapArray))
-=======
 	sort.Sort(MapEntryArray(packageMapArray))
->>>>>>> 5ce8d22b
 
 	count := 0
 	for _, entry := range packageMapArray {
 		pack := entry.key
 		detail := entry.value
-<<<<<<< HEAD
-		fmt.Printf ("pack: %s, %s\n", pack, detail)
-		htmlFile.WriteString ("\t<tbody>\n")
-		if (strings.Contains (detail, ".output")) {
-			htmlFile.WriteString ("\t\t<tr><td style=\"background-color: #FF0000\" width=\"50\"></td><td><a href=\"")
-		} else {
-			htmlFile.WriteString ("\t\t<tr><td style=\"background-color: #00FF00\" width=\"50\"></td><td><a href=\"")
-		}
-		htmlFile.WriteString (strings.Replace(pack, "/", "_", -1))
-		htmlFile.WriteString (".html\">")
-		htmlFile.WriteString (pack)
-		htmlFile.WriteString ("</a>")
-		htmlFile.WriteString ("</td></tr>")
-
-		htmlFile.WriteString ("\t</tbody>\n\n")
-		count = count + 1
-	}
-
-	htmlFile.WriteString ("</table>\n")
-
-	htmlFile.WriteString ("</BODY></HTML>\n")
-=======
 		fmt.Printf("pack: %s, %s\n", pack, detail)
 		htmlFile.WriteString("\t<tbody>\n")
 		if strings.Contains(detail, ".output") {
@@ -979,7 +697,6 @@
 	htmlFile.WriteString("</table>\n")
 
 	htmlFile.WriteString("</BODY></HTML>\n")
->>>>>>> 5ce8d22b
 
 	htmlFile.Close()
 
@@ -987,17 +704,6 @@
 		pack := entry.key
 		detail := entry.value
 
-<<<<<<< HEAD
-		file, err := os.Open ("report/" + strings.Replace (pack, "/", "_", -1) + ".html", os.O_RDWR | os.O_CREATE | os.O_TRUNC, 0666)
-		if err != nil {
-			panic (err)
-		}
-
-		file.WriteString ("<html>\n")
-		file.WriteString ("<body>\n")
-		file.WriteString ("<table>\n")
-		words := strings.Split (detail, ";", -1)
-=======
 		file, err := os.Open("report/"+strings.Replace(pack, "/", "_", -1)+".html", os.O_RDWR|os.O_CREATE|os.O_TRUNC, 0764)
 		if err != nil {
 			panic(err)
@@ -1007,7 +713,6 @@
 		file.WriteString("<body>\n")
 		file.WriteString("<table>\n")
 		words := strings.Split(detail, ";", -1)
->>>>>>> 5ce8d22b
 
 		for _, w := range words {
 			details := strings.Split(w, ",", -1)
@@ -1015,31 +720,6 @@
 				continue
 			}
 
-<<<<<<< HEAD
-			file.WriteString ("<tr><td style=\"background-color: ")
-			if (len(details) == 3) {
-				file.WriteString ("#FF0000")
-			} else {
-				file.WriteString ("#00FF00")
-			}
-			file.WriteString ("\" width=\"50\"></td>")
-			file.WriteString ("<td><a href=\"")
-			file.WriteString (strings.Trim(details[1], "()"))
-			file.WriteString ("\">")
-			file.WriteString (strings.Trim(details[0], "()"))
-			file.WriteString ("</a>")
-			if (len(details) == 3) {
-				file.WriteString ("...<a href=\"")
-				file.WriteString (strings.Trim (details[2], "()"))
-				file.WriteString ("\">output</a>")
-			}
-			file.WriteString ("</td></tr>\n")
-		}
-
-		file.WriteString ("</table>")
-		file.WriteString ("</body>")
-		file.WriteString ("</html>")
-=======
 			file.WriteString("<tr><td style=\"background-color: ")
 			if len(details) == 3 {
 				file.WriteString("#FF0000")
@@ -1063,7 +743,6 @@
 		file.WriteString("</table>")
 		file.WriteString("</body>")
 		file.WriteString("</html>")
->>>>>>> 5ce8d22b
 
 		file.Close()
 	}
@@ -1071,29 +750,17 @@
 	return nil
 }
 
-<<<<<<< HEAD
-func readFirstLine (fileName string) (string, os.Error) {
-	file, err := os.Open (fileName, os.O_RDONLY, 0666)
-=======
 func readFirstLine(fileName string) (string, os.Error) {
 	file, err := os.Open(fileName, os.O_RDONLY, 0764)
->>>>>>> 5ce8d22b
 	if err != nil {
 		return "", err
 	}
 
 	str := ""
-<<<<<<< HEAD
-	var buff[1] byte
-	file.Read (buff[:])
-	for buff[0] != '\n' {
-		str = strings.Join ([]string{str, string(buff[0])}, "")
-=======
 	var buff [1]byte
 	file.Read(buff[:])
 	for buff[0] != '\n' {
 		str = strings.Join([]string{str, string(buff[0])}, "")
->>>>>>> 5ce8d22b
 		file.Read(buff[:])
 	}
 	file.Close()
@@ -1184,38 +851,22 @@
 		panic(err)
 	}
 
-<<<<<<< HEAD
-	if (mode == RUNNER) {
-=======
 	if mode == RUNNER {
->>>>>>> 5ce8d22b
 		err = generateRunner("go.go", testMains)
 		if err != nil {
 			panic(err)
 		}
-<<<<<<< HEAD
-	} else if (mode == SURVEY) {
-=======
 	} else if mode == SURVEY {
->>>>>>> 5ce8d22b
 		err = generateSurvey(testMains)
 		if err != nil {
 			panic(err)
 		}
-<<<<<<< HEAD
-		err = generateReport ()
-=======
 		err = generateReport()
->>>>>>> 5ce8d22b
 		if err != nil {
 			panic(err)
 		}
 	} else {
-<<<<<<< HEAD
-		fmt.Printf ("No valid mode selected\n")
-=======
 		fmt.Printf("No valid mode selected\n")
->>>>>>> 5ce8d22b
 	}
 }
 
